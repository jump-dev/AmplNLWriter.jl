--- conflicted
+++ resolved
@@ -3,16 +3,11 @@
   - linux
   - osx
 julia:
-<<<<<<< HEAD
-  - 0.5
   - 0.6
   - nightly
 matrix:
   allow_failures:
     - julia: nightly
-=======
-  - 0.6
->>>>>>> 34b09886
 notifications:
   email: false
 sudo: false
@@ -26,25 +21,13 @@
 before_install:
   - julia -e 'if "AmplNLWriter" in keys(Pkg.installed()) Pkg.rm("AmplNLWriter"); Pkg.rm("AmplNLWriter") end'
   - julia -e 'Pkg.update()' #make sure we get the latest version of METADATA
-  - julia -e 'if !("Cbc" in keys(Pkg.installed())) Pkg.add("Cbc") end'
   - julia -e 'if !("Ipopt" in keys(Pkg.installed())) Pkg.add("Ipopt") end'
-  - julia -e 'if !("CoinOptServices" in keys(Pkg.installed())) Pkg.add("CoinOptServices") end'
+  - julia -e 'if !("Coverage" in keys(Pkg.installed())) Pkg.add("Coverage") end'
 
 script:
-<<<<<<< HEAD
   - if [[ -a .git/shallow ]]; then git fetch --unshallow; fi
   - julia --check-bounds=yes -e 'Pkg.clone(pwd()); Pkg.build("AmplNLWriter"); Pkg.test("AmplNLWriter")'
 
-# TBD
-#after_success:
-#  - julia -e  'using Coverage; cd(Pkg.dir("AmplNLWriter")); LCOV.writefile("lcov.info", process_folder(".")); run(pipeline(`curl -s https://codecov.io/bash`, `bash`))'
+after_success:
+  - julia -e 'cd(Pkg.dir("AmplNLWriter")); Pkg.add("Coverage"); using Coverage; Codecov.submit(Codecov.process_folder())'
 #  - julia -e 'cd(Pkg.dir("AmplNLWriter")); include(joinpath("docs", "make.jl"))'
-=======
- - if [[ -a .git/shallow ]]; then git fetch --unshallow; fi
- - julia --check-bounds=yes -e 'Pkg.clone(pwd()); Pkg.build("AmplNLWriter"); Pkg.add("Ipopt"); Pkg.test("AmplNLWriter")'
-before_cache:
-  - cp -R $HOME/.julia/*/Ipopt/deps/usr $HOME
-after_success:
-  # push coverage results to Codecov
-  - julia -e 'cd(Pkg.dir("AmplNLWriter")); Pkg.add("Coverage"); using Coverage; Codecov.submit(Codecov.process_folder())'
->>>>>>> 34b09886
